# Relies on settings in environment. These can be set by modules or in make.inc.
# Set compiler by $CXX; usually want CXX=mpicxx.
# Add include directories to $CPATH or $CXXFLAGS for MPI, CUDA, MKL, etc.
# Add lib directories to $LIBRARY_PATH or $LDFLAGS for MPI, CUDA, MKL, etc.
# At runtime, these lib directories need to be in $LD_LIBRARY_PATH,
# or on MacOS, $DYLD_LIBRARY_PATH, or set as rpaths in $LDFLAGS.
#
# Set options on command line or in make.inc file:
# CXX=mpicxx      or
# CXX=mpic++      for MPI using compiler wrapper.
# mpi=1           for MPI (-lmpi).
# spectrum=1      for IBM Spectrum MPI (-lmpi_ibm).
#
# mkl=1           for Intel MKL. Additional sub-options:
#   mkl_intel=1     for Intel MKL with Intel Fortran conventions; otherwise uses
#                   GNU conventions. Auto-detected if CXX=icpc or on MacOS.
#   mkl_threaded=1  for multi-threaded Intel MKL.
#   ilp64=1         for ILP64. Currently only with Intel MKL.
#   openmpi=1       for OpenMPI BLACS.
#   intelmpi=1      for Intel MPI BLACS (default).
# essl=1          for IBM ESSL.
# openblas=1      for OpenBLAS.
#
# openmp=1        for OpenMP.
# static=1        for static library (libslate.a);
#                 otherwise shared library (libslate.so).
#
# cuda_arch="ARCH" for CUDA architectures, where ARCH is one or more of:
#                     kepler maxwell pascal volta turing sm_XX
#                  and sm_XX is a CUDA architecture (see nvcc -h).
# Setting cuda=1 will set cuda_arch="kepler pascal" by default.

-include make.inc

# Export variables to sub-make for libtest, BLAS++, LAPACK++.
export CXX mkl ilp64 essl openblas openmp static

NVCC ?= nvcc

CXXFLAGS  += -O3 -std=c++11 -Wall -pedantic -MMD
NVCCFLAGS += -O3 -std=c++11 --compiler-options '-Wall -Wno-unused-function'

# auto-detect OS
# $OSTYPE may not be exported from the shell, so echo it
ostype = $(shell echo $${OSTYPE})
ifneq ($(findstring darwin, $(ostype)),)
    # MacOS is darwin
    macos = 1
endif

#-------------------------------------------------------------------------------
# if shared
ifneq ($(static),1)
    CXXFLAGS += -fPIC
    LDFLAGS  += -fPIC
    NVCCFLAGS += --compiler-options '-fPIC'
    lib_ext = so
else
    lib_ext = a
endif

#-------------------------------------------------------------------------------
# if OpenMP
ifeq ($(openmp),1)
    CXXFLAGS += -fopenmp
    LDFLAGS  += -fopenmp
else
    libslate_src += src/stubs/openmp_stubs.cc
endif

#-------------------------------------------------------------------------------
# if MPI
ifneq (,$(filter ${CXX},mpicxx mpic++))
    # CXX = mpicxx or mpic++
    # Generic MPI via compiler wrapper. No flags to set.
else ifeq ($(mpi),1)
    # Generic MPI.
    LIBS  += -lmpi
else ifeq ($(spectrum),1)
    # IBM Spectrum MPI
    LIBS  += -lmpi_ibm
else
    FLAGS += -DSLATE_NO_MPI
    libslate_src += src/stubs/mpi_stubs.cc
endif

#-------------------------------------------------------------------------------
# ScaLAPACK, by default
scalapack = -lscalapack

# BLAS and LAPACK
# if MKL
ifeq ($(mkl_threaded),1)
    mkl = 1
endif
ifeq ($(mkl_intel),1)
    mkl = 1
endif
ifeq ($(mkl),1)
    FLAGS += -DSLATE_WITH_MKL
    # Auto-detect whether to use Intel or GNU conventions.
    # Won't detect if CXX = mpicxx.
    ifeq ($(CXX),icpc)
        mkl_intel = 1
    endif
    ifeq ($(macos),1)
        # MKL on MacOS (version 20180001) has only Intel Fortran version
        mkl_intel = 1
    endif
    ifeq ($(mkl_intel),1)
        # use Intel Fortran conventions
        ifeq ($(ilp64),1)
            LIBS += -lmkl_intel_ilp64
        else
            LIBS += -lmkl_intel_lp64
        endif

        # if threaded, use Intel OpenMP (iomp5)
        ifeq ($(mkl_threaded),1)
            LIBS += -lmkl_intel_thread
        else
            LIBS += -lmkl_sequential
        endif
    else
        # use GNU Fortran conventions
        ifeq ($(ilp64),1)
            LIBS += -lmkl_gf_ilp64
        else
            LIBS += -lmkl_gf_lp64
        endif

        # if threaded, use GNU OpenMP (gomp)
        ifeq ($(mkl_threaded),1)
            LIBS += -lmkl_gnu_thread
        else
            LIBS += -lmkl_sequential
        endif
    endif

    LIBS += -lmkl_core -lpthread -lm -ldl

    # MKL on MacOS doesn't include ScaLAPACK; use default.
    # For others, link with appropriate version of ScaLAPACK and BLACS.
    ifneq ($(macos),1)
        ifeq ($(openmpi),1)
            ifeq ($(ilp64),1)
                scalapack = -lmkl_scalapack_ilp64 -lmkl_blacs_openmpi_ilp64
            else
                scalapack = -lmkl_scalapack_lp64 -lmkl_blacs_openmpi_lp64
            endif
        else
            ifeq ($(ilp64),1)
                scalapack = -lmkl_scalapack_ilp64 -lmkl_blacs_intelmpi_ilp64
            else
                scalapack = -lmkl_scalapack_lp64 -lmkl_blacs_intelmpi_lp64
            endif
        endif
    endif
# if ESSL
else ifeq ($(essl),1)
    FLAGS += -DSLATE_WITH_ESSL
    LIBS += -lessl -llapack
# if OpenBLAS
else ifeq ($(openblas),1)
    FLAGS += -DSLATE_WITH_OPENBLAS
    LIBS += -lopenblas
endif

#-------------------------------------------------------------------------------
# cuda_arch implies cuda
ifneq ($(cuda_arch),)
    cuda ?= 1
endif

# if CUDA
ifeq ($(cuda),1)
    # Set default cuda_arch if not already set.
    cuda_arch ?= kepler pascal

    # Generate flags for which CUDA architectures to build.
    # cuda_arch_ is a local copy to modify.
    cuda_arch_ = $(cuda_arch)
    ifneq ($(findstring kepler, $(cuda_arch_)),)
        cuda_arch_ += sm_30
    endif
    ifneq ($(findstring maxwell, $(cuda_arch_)),)
        cuda_arch_ += sm_50
    endif
    ifneq ($(findstring pascal, $(cuda_arch_)),)
        cuda_arch_ += sm_60
    endif
    ifneq ($(findstring volta, $(cuda_arch_)),)
        cuda_arch_ += sm_70
    endif
    ifneq ($(findstring turing, $(cuda_arch_)),)
        cuda_arch_ += sm_75
    endif

    # CUDA architectures that nvcc supports
    sms = 30 32 35 37 50 52 53 60 61 62 70 72 75

    # code=sm_XX is binary, code=compute_XX is PTX
    gencode_sm      = -gencode arch=compute_$(sm),code=sm_$(sm)
    gencode_compute = -gencode arch=compute_$(sm),code=compute_$(sm)

    # Get gencode options for all sm_XX in cuda_arch_.
    nv_sm      = $(filter %, $(foreach sm, $(sms),$(if $(findstring sm_$(sm), $(cuda_arch_)),$(gencode_sm))))
    nv_compute = $(filter %, $(foreach sm, $(sms),$(if $(findstring sm_$(sm), $(cuda_arch_)),$(gencode_compute))))

    ifeq ($(nv_sm),)
        $(error ERROR: set cuda_arch, currently '$(cuda_arch)', to one of kepler, maxwell, pascal, volta, turing, or valid sm_XX from nvcc -h)
    else
        # Get last option (last 2 words) of nv_compute.
        nwords  = $(words $(nv_compute))
        nwords_1 = $(shell expr $(nwords) - 1)
        nv_compute_last = $(wordlist $(nwords_1), $(nwords), $(nv_compute))
    endif

    # Use all sm_XX (binary), and the last compute_XX (PTX) for forward compatibility.
    NVCCFLAGS += $(nv_sm) $(nv_compute_last)
    LIBS += -lcublas -lcudart
else
    FLAGS += -DSLATE_NO_CUDA
    libslate_src += src/stubs/cuda_stubs.cc
    libslate_src += src/stubs/cublas_stubs.cc
endif

#-------------------------------------------------------------------------------
# MacOS needs shared library's path set
ifeq ($(macos),1)
    install_name = -install_name @rpath/$(notdir $@)
else
    install_name =
endif

#-------------------------------------------------------------------------------
# Files

# types and classes
libslate_src += \
        src/aux/Debug.cc \
        src/aux/Exception.cc \
        src/core/Memory.cc \
        src/aux/Trace.cc \
        src/core/types.cc \

# internal
libslate_src += \
        src/internal/internal_comm.cc \
        src/internal/internal_copytb2bd.cc \
        src/internal/internal_gecopy.cc \
        src/internal/internal_gbnorm.cc \
        src/internal/internal_geadd.cc \
        src/internal/internal_gemm.cc \
        src/internal/internal_gemm_A.cc \
        src/internal/internal_genorm.cc \
        src/internal/internal_gebr.cc \
        src/internal/internal_geqrf.cc \
        src/internal/internal_geset.cc \
        src/internal/internal_getrf.cc \
        src/internal/internal_hebr.cc \
        src/internal/internal_hemm.cc \
        src/internal/internal_henorm.cc \
        src/internal/internal_her2k.cc \
        src/internal/internal_herk.cc \
        src/internal/internal_potrf.cc \
        src/internal/internal_swap.cc \
        src/internal/internal_symm.cc \
        src/internal/internal_synorm.cc \
        src/internal/internal_syr2k.cc \
        src/internal/internal_syrk.cc \
        src/internal/internal_trmm.cc \
        src/internal/internal_trnorm.cc \
        src/internal/internal_trsm.cc \
        src/internal/internal_trtri.cc \
        src/internal/internal_trtrm.cc \
        src/internal/internal_ttmqr.cc \
        src/internal/internal_ttmlq.cc \
        src/internal/internal_ttqrt.cc \
        src/internal/internal_ttlqt.cc \
        src/internal/internal_unmqr.cc \
        src/internal/internal_unmlq.cc \
        src/internal/internal_util.cc \
        src/internal/internal_transpose.cc \
        src/internal/internal_tzcopy.cc \

# device
ifeq ($(cuda),1)
    libslate_src += \
            src/cuda/device_geadd.cu \
            src/cuda/device_gecopy.cu \
            src/cuda/device_genorm.cu \
            src/cuda/device_geset.cu \
            src/cuda/device_henorm.cu \
            src/cuda/device_synorm.cu \
            src/cuda/device_trnorm.cu \
            src/cuda/device_transpose.cu \
            src/cuda/device_tzcopy.cu \

endif

# driver
libslate_src += \
        src/bdsqr.cc \
        src/colNorms.cc \
        src/copy.cc \
        src/gbmm.cc \
        src/gbsv.cc \
        src/gbtrf.cc \
        src/gbtrs.cc \
        src/ge2tb.cc \
        src/geadd.cc \
        src/gels.cc \
        src/gemm.cc \
        src/geqrf.cc \
        src/gelqf.cc \
        src/gesv.cc \
        src/gesvd.cc \
        src/gesvMixed.cc \
        src/getrf.cc \
        src/getri.cc \
        src/getriOOP.cc \
        src/getrs.cc \
        src/hb2td.cc \
        src/hemm.cc \
        src/her2k.cc \
        src/herk.cc \
        src/hesv.cc \
        src/hetrf.cc \
        src/hetrs.cc \
        src/norm.cc \
        src/posv.cc \
        src/posvMixed.cc \
        src/potrf.cc \
        src/potri.cc \
        src/potrs.cc \
        src/set.cc \
        src/sterf.cc \
        src/symm.cc \
        src/syr2k.cc \
        src/syrk.cc \
        src/tb2bd.cc \
        src/tbsm.cc \
        src/trmm.cc \
        src/trsm.cc \
        src/trtri.cc \
        src/trtrm.cc \
        src/unmqr.cc \
        src/unmlq.cc \

# main tester
test_src += \
        test/test.cc \
        test/test_bdsqr.cc \
        test/test_gbmm.cc \
        test/test_gbnorm.cc \
        test/test_gbsv.cc \
        test/test_ge2tb.cc \
        test/test_gels.cc \
        test/test_gemm.cc \
        test/test_genorm.cc \
        test/test_geqrf.cc \
        test/test_gelqf.cc \
        test/test_gesv.cc \
        test/test_getri.cc \
        test/test_hemm.cc \
        test/test_henorm.cc \
        test/test_her2k.cc \
        test/test_herk.cc \
        test/test_hesv.cc \
        test/test_posv.cc \
        test/test_potri.cc \
        test/test_symm.cc \
        test/test_synorm.cc \
        test/test_syr2k.cc \
        test/test_syrk.cc \
        test/test_sterf.cc \
        test/test_tb2bd.cc \
        test/test_tbsm.cc \
        test/test_trmm.cc \
        test/test_trnorm.cc \
        test/test_trsm.cc \
        test/test_trtri.cc \
        test/test_gesvd.cc \


# Compile fixes for ScaLAPACK routines if Fortran compiler $(FC) exists.
# Note that 'make' sets $(FC) to f77 by default.
FORTRAN = $(shell which $(FC))
ifneq ($(FORTRAN),)
    test_src += \
        test/pslange.f \
        test/pdlange.f \
        test/pclange.f \
        test/pzlange.f \
        test/pslansy.f \
        test/pdlansy.f \
        test/pclansy.f \
        test/pzlansy.f \
        test/pslantr.f \
        test/pdlantr.f \
        test/pclantr.f \
        test/pzlantr.f \

endif

# unit testers
unit_src = \
        unit_test/test_BandMatrix.cc \
        unit_test/test_HermitianMatrix.cc \
        unit_test/test_Matrix.cc \
        unit_test/test_Memory.cc \
        unit_test/test_norm.cc \
        unit_test/test_SymmetricMatrix.cc \
        unit_test/test_TrapezoidMatrix.cc \
        unit_test/test_TriangularMatrix.cc \
        unit_test/test_Tile.cc \
        unit_test/test_Tile_kernels.cc \
<<<<<<< HEAD
=======
        unit_test/test_lq.cc \
        unit_test/test_norm.cc \
        unit_test/test_qr.cc \
>>>>>>> 6ae73367

# unit test framework
unit_test_obj = \
        unit_test/unit_test.o

libslate_obj = $(addsuffix .o, $(basename $(libslate_src)))
test_obj     = $(addsuffix .o, $(basename $(test_src)))
unit_obj     = $(addsuffix .o, $(basename $(unit_src)))
dep          = $(addsuffix .d, $(basename $(libslate_src) $(test_src) \
                                          $(unit_src) $(unit_test_obj)))

test      = test/test
unit_test = $(basename $(unit_src))

#-------------------------------------------------------------------------------
# SLATE specific flags and libraries
# FLAGS accumulates definitions, include dirs, etc. for both CXX and NVCC.
# FLAGS += -I.
FLAGS += -I./blaspp/include
FLAGS += -I./lapackpp/include
FLAGS += -I./include
FLAGS += -I./src

CXXFLAGS  += $(FLAGS)
NVCCFLAGS += $(FLAGS)

# libraries to create libslate.so
LDFLAGS  += -L./blaspp/lib -Wl,-rpath,$(abspath ./blaspp/lib)
LDFLAGS  += -L./lapackpp/lib -Wl,-rpath,$(abspath ./lapackpp/lib)
LIBS     := -lblaspp -llapackpp $(LIBS)

# additional flags and libraries for testers
$(test_obj): CXXFLAGS += -I./libtest
$(unit_obj): CXXFLAGS += -I./libtest
$(unit_test_obj): CXXFLAGS += -I./libtest

TEST_LDFLAGS += -L./lib -Wl,-rpath,$(abspath ./lib)
TEST_LDFLAGS += -L./libtest -Wl,-rpath,$(abspath ./libtest)
TEST_LIBS    += -lslate -ltest $(scalapack)

UNIT_LDFLAGS += -L./lib -Wl,-rpath,$(abspath ./lib)
UNIT_LDFLAGS += -L./libtest -Wl,-rpath,$(abspath ./libtest)
UNIT_LIBS    += -lslate -ltest

#-------------------------------------------------------------------------------
# Rules
.DELETE_ON_ERROR:
.SUFFIXES:
.PHONY: all docs lib test unit_test clean distclean libtest blaspp lapackpp
.DEFAULT_GOAL := all

all: lib test unit_test scalapack_api lapack_api

docs:
	doxygen docs/doxygen/doxyfile.conf

#-------------------------------------------------------------------------------
# libtest library
libtest_src = $(wildcard libtest/*.hh libtest/*.cc)

libtest = libtest/libtest.$(lib_ext)

$(libtest): $(libtest_src)
	cd libtest && $(MAKE) lib

libtest: $(libtest)

#-------------------------------------------------------------------------------
# BLAS++ library
libblaspp_src = $(wildcard blaspp/include/*.h \
                           blaspp/include/*.hh \
                           blaspp/src/*.cc)

libblaspp = blaspp/lib/libblaspp.$(lib_ext)

# dependency on libtest serializes compiles
$(libblaspp): $(libblaspp_src) | $(libtest)
	cd blaspp && $(MAKE) lib

blaspp: $(libblaspp)

#-------------------------------------------------------------------------------
# LAPACK++ library
liblapackpp_src = $(wildcard lapackpp/include/*.h \
                             lapackpp/include/*.hh \
                             lapackpp/src/*.cc)

liblapackpp = lapackpp/lib/liblapackpp.$(lib_ext)

# dependency on libtest, BLAS++ serializes compiles
$(liblapackpp): $(liblapackpp_src) | $(libtest) $(libblaspp)
	cd lapackpp && $(MAKE) lib

lapackpp: $(liblapackpp)

#-------------------------------------------------------------------------------
# libslate library
libslate_a  = lib/libslate.a
libslate_so = lib/libslate.so
libslate    = lib/libslate.$(lib_ext)

$(libslate_a): $(libslate_obj) $(libblaspp) $(liblapackpp)
	mkdir -p lib
	-rm $@
	ar cr $@ $(libslate_obj)
	ranlib $@

$(libslate_so): $(libslate_obj) $(libblaspp) $(liblapackpp)
	mkdir -p lib
	$(CXX) $(LDFLAGS) \
		$(libslate_obj) \
		$(LIBS) \
		-shared $(install_name) -o $@

lib: $(libslate)

#-------------------------------------------------------------------------------
# headers
# precompile headers to verify self-sufficiency
headers     = $(wildcard include/*/*.hh test/*.hh)
headers_gch = $(addsuffix .gch, $(basename $(headers)))

headers: $(headers_gch)

# sub-directory rules
include: headers

include/clean:
	$(RM) include/*/*.gch test/*.gch

#-------------------------------------------------------------------------------
# main tester
test: $(test)

test/clean:
	rm -f $(test) $(test_obj)

$(test): $(test_obj) $(libslate) $(libtest)
	$(CXX) $(TEST_LDFLAGS) $(LDFLAGS) $(test_obj) \
		$(TEST_LIBS) $(LIBS) \
		-o $@

#-------------------------------------------------------------------------------
# unit testers
unit_test: $(unit_test)

unit_test/clean:
	rm -f $(unit_test) $(unit_obj) $(unit_test_obj)

$(unit_test): %: %.o $(unit_test_obj) $(libslate)
	$(CXX) $(UNIT_LDFLAGS) $(LDFLAGS) $< \
		$(unit_test_obj) $(UNIT_LIBS) $(LIBS)  \
		-o $@

#-------------------------------------------------------------------------------
# scalapack_api library
scalapack_api_a  = lib/libslate_scalapack_api.a
scalapack_api_so = lib/libslate_scalapack_api.so
scalapack_api    = lib/libslate_scalapack_api.$(lib_ext)

scalapack_api_src += \
        scalapack_api/scalapack_gemm.cc \
        scalapack_api/scalapack_hemm.cc \
        scalapack_api/scalapack_her2k.cc \
        scalapack_api/scalapack_herk.cc \
        scalapack_api/scalapack_lange.cc \
        scalapack_api/scalapack_lansy.cc \
        scalapack_api/scalapack_lantr.cc \
        scalapack_api/scalapack_potrf.cc \
        scalapack_api/scalapack_getrf.cc \
        scalapack_api/scalapack_symm.cc \
        scalapack_api/scalapack_syr2k.cc \
        scalapack_api/scalapack_syrk.cc \
        scalapack_api/scalapack_trmm.cc \
        scalapack_api/scalapack_trsm.cc \
        scalapack_api/scalapack_getrs.cc \
        scalapack_api/scalapack_gesv.cc \
        scalapack_api/scalapack_lanhe.cc \
        scalapack_api/scalapack_posv.cc \
        scalapack_api/scalapack_gels.cc \
        scalapack_api/scalapack_potri.cc

scalapack_api_obj = $(addsuffix .o, $(basename $(scalapack_api_src)))

dep += $(addsuffix .d, $(basename $(scalapack_api_src)))

SCALAPACK_API_LDFLAGS += -L./lib -Wl,-rpath,$(abspath ./lib)
SCALAPACK_API_LIBS    += -lslate $(scalapack)

scalapack_api: $(scalapack_api)

scalapack_api/clean:
	rm -f $(scalapack_api) $(scalapack_api_obj)

$(scalapack_api_a): $(scalapack_api_obj) $(libslate)
	-rm $@
	ar cr $@ $(scalapack_api_obj)
	ranlib $@

$(scalapack_api_so): $(scalapack_api_obj) $(libslate)
	$(CXX) $(SCALAPACK_API_LDFLAGS) $(LDFLAGS) $(scalapack_api_obj) \
		$(SCALAPACK_API_LIBS) $(LIBS) -shared $(install_name) -o $@

#-------------------------------------------------------------------------------
# lapack_api library
lapack_api_a  = lib/libslate_lapack_api.a
lapack_api_so = lib/libslate_lapack_api.so
lapack_api    = lib/libslate_lapack_api.$(lib_ext)

lapack_api_src += \
        lapack_api/lapack_gemm.cc \
        lapack_api/lapack_hemm.cc \
        lapack_api/lapack_her2k.cc \
        lapack_api/lapack_herk.cc \
        lapack_api/lapack_lange.cc \
        lapack_api/lapack_lansy.cc \
        lapack_api/lapack_lantr.cc \
        lapack_api/lapack_potrf.cc \
        lapack_api/lapack_getrf.cc \
        lapack_api/lapack_symm.cc \
        lapack_api/lapack_syr2k.cc \
        lapack_api/lapack_syrk.cc \
        lapack_api/lapack_trmm.cc \
        lapack_api/lapack_trsm.cc \
        lapack_api/lapack_getrs.cc \
        lapack_api/lapack_lanhe.cc \
        lapack_api/lapack_gels.cc \
        lapack_api/lapack_gesv.cc \
        lapack_api/lapack_gesvMixed.cc \
        lapack_api/lapack_posv.cc \
        lapack_api/lapack_potri.cc \


lapack_api_obj = $(addsuffix .o, $(basename $(lapack_api_src)))

dep += $(addsuffix .d, $(basename $(lapack_api_src)))

LAPACK_API_LDFLAGS += -L./lib -Wl,-rpath,$(abspath ./lib)
LAPACK_API_LIBS    += -lslate

lapack_api: $(lapack_api)

lapack_api/clean:
	rm -f $(lapack_api) $(lapack_api_obj)

$(lapack_api_a): $(lapack_api_obj) $(libslate)
	-rm $@
	ar cr $@ $(lapack_api_obj)
	ranlib $@

$(lapack_api_so): $(lapack_api_obj) $(libslate)
	$(CXX) $(LAPACK_API_LDFLAGS) $(LDFLAGS) $(lapack_api_obj) \
		$(LAPACK_API_LIBS) $(LIBS) -shared $(install_name) -o $@

#-------------------------------------------------------------------------------
# general rules
clean: test/clean unit_test/clean scalapack_api/clean lapack_api/clean include/clean
	rm -f $(libslate_a) $(libslate_so) $(libslate_obj)
	rm -f trace_*.svg

distclean: clean
	rm -f $(dep)

%.o: %.cc
	$(CXX) $(CXXFLAGS) -c $< -o $@

%.o: %.f
	$(FC) $(FCFLAGS) -c $< -o $@

%.o: %.cu
	$(NVCC) $(NVCCFLAGS) -c $< -o $@

# preprocess source
# test/%.i depend on libtest; for simplicity just add it here.
%.i: %.cc
	$(CXX) $(CXXFLAGS) -I./libtest -E $< -o $@

# precompile header to check for errors
# test/%.gch depend on libtest; for simplicity just add it here.
%.gch: %.hh
	$(CXX) $(CXXFLAGS) -I./libtest -c $< -o $@

-include $(dep)

#-------------------------------------------------------------------------------
# debugging
echo:
	@echo "openmp        = '$(openmp)'"
	@echo "mpi           = '$(mpi)'"
	@echo "spectrum      = '$(spectrum)'"
	@echo "macos         = '$(macos)'"
	@echo "mkl_intel     = '$(mkl_intel)'"
	@echo "ilp64         = '$(ilp64)'"
	@echo "mkl           = '$(mkl)'"
	@echo "mkl_threaded  = '$(mkl_threaded)'"
	@echo "essl          = '$(essl)'"
	@echo "cuda          = '$(cuda)'"
	@echo "static        = '$(static)'"
	@echo
	@echo "libblaspp     = $(libblaspp)"
	@echo "liblapackpp   = $(liblapackpp)"
	@echo "libtest       = $(libtest)"
	@echo
	@echo "libslate_a    = $(libslate_a)"
	@echo "libslate_so   = $(libslate_so)"
	@echo "libslate      = $(libslate)"
	@echo
	@echo "libslate_obj  = $(libslate_obj)"
	@echo
	@echo "test_src      = $(test_src)"
	@echo
	@echo "test_obj      = $(test_obj)"
	@echo
	@echo "test          = $(test)"
	@echo
	@echo "unit_src      = $(unit_src)"
	@echo
	@echo "unit_obj      = $(unit_obj)"
	@echo
	@echo "unit_test_obj = $(unit_test_obj)"
	@echo
	@echo "unit_test     = $(unit_test)"
	@echo
	@echo "dep           = $(dep)"
	@echo
	@echo "CXX           = $(CXX)"
	@echo "CXXFLAGS      = $(CXXFLAGS)"
	@echo
	@echo "NVCC          = $(NVCC)"
	@echo "NVCCFLAGS     = $(NVCCFLAGS)"
	@echo "cuda_arch     = $(cuda_arch)"
	@echo "cuda_arch_    = $(cuda_arch_)"
	@echo "sms           = $(sms)"
	@echo "nv_sm         = $(nv_sm)"
	@echo "nv_compute    = $(nv_compute)"
	@echo "nwords        = $(nwords)"
	@echo "nwords_1      = $(nwords_1)"
	@echo "nv_compute_last = $(nv_compute_last)"
	@echo
	@echo "FC            = $(FC)"
	@echo "FCFLAGS       = $(FCFLAGS)"
	@echo
	@echo "LDFLAGS       = $(LDFLAGS)"
	@echo "LIBS          = $(LIBS)"
	@echo
	@echo "TEST_LDFLAGS  = $(TEST_LDFLAGS)"
	@echo "TEST_LIBS     = $(TEST_LIBS)"
	@echo
	@echo "UNIT_LDFLAGS  = $(UNIT_LDFLAGS)"
	@echo "UNIT_LIBS     = $(UNIT_LIBS)"<|MERGE_RESOLUTION|>--- conflicted
+++ resolved
@@ -410,18 +410,14 @@
         unit_test/test_HermitianMatrix.cc \
         unit_test/test_Matrix.cc \
         unit_test/test_Memory.cc \
-        unit_test/test_norm.cc \
         unit_test/test_SymmetricMatrix.cc \
         unit_test/test_TrapezoidMatrix.cc \
         unit_test/test_TriangularMatrix.cc \
         unit_test/test_Tile.cc \
         unit_test/test_Tile_kernels.cc \
-<<<<<<< HEAD
-=======
         unit_test/test_lq.cc \
         unit_test/test_norm.cc \
         unit_test/test_qr.cc \
->>>>>>> 6ae73367
 
 # unit test framework
 unit_test_obj = \
@@ -602,7 +598,7 @@
         scalapack_api/scalapack_lanhe.cc \
         scalapack_api/scalapack_posv.cc \
         scalapack_api/scalapack_gels.cc \
-        scalapack_api/scalapack_potri.cc
+        scalapack_api/scalapack_potri.cc \
 
 scalapack_api_obj = $(addsuffix .o, $(basename $(scalapack_api_src)))
 
