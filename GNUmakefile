--- conflicted
+++ resolved
@@ -82,36 +82,12 @@
 fortran_api     ?= 0
 
 NVCC            ?= nvcc
-<<<<<<< HEAD
-HIPDIR          ?= /opt/rocm
-HIPCC           ?= $(HIPDIR)/bin/hipcc
-
-# If nvcc exists, set cuda = 1 by default.
-have_cuda := $(shell which $(NVCC) 2>/dev/null)
-ifneq ($(have_cuda),)
-    cuda ?= 1
-    cuda_arch ?= pascal
-else ifeq ($(strip $(cuda)),1)
-    $(error ERROR: cuda = $(cuda), but NVCC = ${NVCC} not found)
-endif
-
-# If hipcc exists, set hip = 1 by default.
-have_hip  := $(shell which $(HIPCC) 2>/dev/null)
-ifneq ($(have_hip),)
-    hip ?= 1
-    hip_arch ?= gfx900 gfx906 gfx908
-     -include make.gen.hipSLATE
-else ifeq ($(strip $(hip)),1)
-    $(error ERROR: hip = $(hip), but HIPCC = ${HIPCC} not found)
-endif
-=======
 HIPCC           ?= hipcc
 HIPIFY          ?= hipify-perl
 
 gpu_backend     ?= auto
 cuda_arch       ?= pascal
 hip_arch        ?= gfx900 gfx906 gfx908
->>>>>>> 1ad57c5a
 
 # Strip whitespace from variables, in case make.inc had trailing spaces.
 mpi             := $(strip $(mpi))
