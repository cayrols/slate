# Copyright (c) 2017-2022, University of Tennessee. All rights reserved.
# SPDX-License-Identifier: BSD-3-Clause
# This program is free software: you can redistribute it and/or modify it under
# the terms of the BSD 3-Clause license. See the accompanying LICENSE file.
#
# See INSTALL.md for documentation.
#
# Set only_unit=1 to avoid compiling most of the SLATE library,
# which isn't needed by most unit testers (except test_lq, test_qr).
# Useful to avoid expensive recompilation when debugging headers.
#
# Sort lists alphabetically and end with \ to avoid merge conflicts.
# The "# End." comment avoids the next line being appended accidentally.

-include make.inc

#-------------------------------------------------------------------------------
# Error for obsolete settings. Remove 2023-06.
ifneq ($(spectrum),)
    $(error ERROR: Variable `spectrum=$(spectrum)` is obsolete; use `mpi = spectrum`)
endif
ifneq ($(mkl),)
    $(error ERROR: Variable `mkl=$(mkl)` is obsolete; use `blas = mkl`)
endif
ifneq ($(essl),)
    $(error ERROR: Variable `essl=$(essl)` is obsolete; use `blas = essl`)
endif
ifneq ($(openblas),)
    $(error ERROR: Variable `openblas=$(openblas)` is obsolete; use `blas = openblas`)
endif
ifneq ($(mkl_threaded),)
    $(error ERROR: Variable `mkl_threaded=$(mkl_threaded)` is obsolete; use `blas_threaded = $(mkl_threaded)`)
endif
ifeq ($(mkl_intel),1)
    $(error ERROR: Variable `mkl_intel=$(mkl_intel)` is obsolete; use `blas_fortran = ifort`)
endif
ifeq ($(ilp64),1)
    $(error ERROR: Variable `ilp64=$(ilp64)` is obsolete; use `blas_int = int64`)
    blas_int ?= int64
endif
ifeq ($(cuda),1)
    $(error ERROR: Variable `cuda=$(cuda)` is obsolete; use `gpu_backend = cuda`)
endif
ifeq ($(hip),1)
    $(error ERROR: Variable `hip=$(hip)` is obsolete; use `gpu_backend = hip`)
endif

#-------------------------------------------------------------------------------
# Define functions.

# Get parent directory, stripping trailing /.
dir_strip = $(patsubst %/,%,$(dir $(1)))

#-------------------------------------------------------------------------------
# Set defaults
# Do all ?= before strip!
prefix          ?= /opt/slate

blas_int        ?= int
blas_threaded   ?= 0
openmp          ?= 1
c_api           ?= 0
fortran_api     ?= 0

NVCC            ?= nvcc
HIPCC           ?= hipcc
hipify          ?= hipify-perl
md5sum          ?= tools/md5sum.pl

gpu_backend     ?= auto

# Strip whitespace from variables, in case make.inc had trailing spaces.
mpi             := $(strip $(mpi))
blas            := $(strip $(blas))
blas_int        := $(strip $(blas_int))
blas_threaded   := $(strip $(blas_threaded))
blas_fortran    := $(strip $(blas_fortran))
mkl_blacs       := $(strip $(mkl_blacs))
openmp          := $(strip $(openmp))
static          := $(strip $(static))
gpu_backend     := $(strip $(gpu_backend))
cuda_arch       := $(strip $(cuda_arch))
hip_arch        := $(strip $(hip_arch))
prefix          := $(strip $(prefix))
c_api           := $(strip $(c_api))
fortran_api     := $(strip $(fortran_api))

#-------------------------------------------------------------------------------
# Export variables to sub-make for testsweeper, BLAS++, LAPACK++.
export CXX blas blas_int blas_threaded openmp static gpu_backend

CXXFLAGS   += -O3 -std=c++17 -Wall -Wshadow -pedantic -MMD
NVCCFLAGS  += -O3 -std=c++11 --compiler-options '-Wall -Wno-unused-function'
HIPCCFLAGS += -std=c++11 -DTCE_HIP -fno-gpu-rdc

force: ;

# Auto-detect CUDA, HIP.
ifneq ($(filter-out auto cuda hip none, $(gpu_backend)),)
    $(error ERROR: gpu_backend = $(gpu_backend) is unknown)
endif

cuda = 0
ifneq ($(filter auto cuda, $(gpu_backend)),)
    NVCC_which := $(shell which $(NVCC) 2>/dev/null)
    ifneq ($(NVCC_which),)
        cuda = 1
        CUDA_DIR ?= $(call dir_strip, $(call dir_strip, $(NVCC_which)))
    else ifeq ($(gpu_backend),cuda)
        $(error ERROR: gpu_backend = $(gpu_backend), but NVCC = $(NVCC) not found)
    endif
endif

hip = 0
ifneq ($(cuda),1)
    ifneq ($(filter auto hip, $(gpu_backend)),)
        HIPCC_which = $(shell which $(HIPCC) 2>/dev/null)
        ifneq ($(HIPCC_which),)
            hip = 1
            ROCM_DIR ?= $(call dir_strip, $(call dir_strip, $(HIPCC_which)))
        else ifeq ($(gpu_backend),hip)
            $(error ERROR: gpu_backend = $(gpu_backend), but HIPCC = $(HIPCC) not found)
        endif
    endif
endif

# Default LD=ld won't work; use CXX. Can override in make.inc or environment.
ifeq ($(origin LD),default)
    LD = $(CXX)
endif

# auto-detect OS
# $OSTYPE may not be exported from the shell, so echo it
ostype := $(shell echo $${OSTYPE})
ifneq ($(findstring darwin, $(ostype)),)
    # MacOS is darwin
    macos = 1
endif

# Check if Fortran compiler exists.
# Note that 'make' sets $(FC) to f77 by default.
have_fortran := $(shell which $(FC) 2>/dev/null)
ifeq ($(have_fortran),)
    fortran_api = 0
endif

# Fortran API depends on C API.
ifneq ($(c_api),1)
    fortran_api = 0
endif

#-------------------------------------------------------------------------------
# if shared
ifneq ($(static),1)
    CXXFLAGS   += -fPIC
    LDFLAGS    += -fPIC
    FCFLAGS    += -fPIC
    NVCCFLAGS  += --compiler-options '-fPIC'
    HIPCCFLAGS += -fPIC
    lib_ext = so
else
    lib_ext = a
endif

#-------------------------------------------------------------------------------
# if OpenMP
ifeq ($(openmp),1)
    CXXFLAGS += -fopenmp
    LDFLAGS  += -fopenmp
else
    libslate_src += src/stubs/openmp_stubs.cc
endif

#-------------------------------------------------------------------------------
# if MPI
ifneq ($(filter mpi%,$(CXX)),)
    # CXX = mpicxx, mpic++, ...
    # Generic MPI via compiler wrapper. No flags to set.
else ifeq ($(mpi),cray)
    # Cray MPI via compiler wrapper. No flags to set.
else ifeq ($(mpi),1)
    # Generic MPI.
    LIBS  += -lmpi
else ifeq ($(mpi),spectrum)
    # IBM Spectrum MPI
    LIBS  += -lmpi_ibm
else
    FLAGS += -DSLATE_NO_MPI
    libslate_src += src/stubs/mpi_stubs.cc
    fortran_api = 0
endif

#-------------------------------------------------------------------------------
# ScaLAPACK, by default
scalapack = -lscalapack

# BLAS and LAPACK
# todo: really should get these libraries from BLAS++ and LAPACK++.
# If using shared libraries, and Fortran files that directly call BLAS are
# removed, BLAS++ would pull in the BLAS library for us.

ifeq ($(blas),mkl)
    # Intel MKL
    # Auto-detect whether to use Intel or GNU conventions.
    # Won't detect if CXX = mpicxx.
    ifeq ($(CXX),icpc)
        blas_fortran = ifort
    endif
    ifeq ($(macos),1)
        # MKL on MacOS (version 20180001) has only Intel Fortran version
        blas_fortran = ifort
    endif
    ifeq ($(blas_fortran),ifort)
        # use Intel Fortran conventions
        ifeq ($(blas_int),int64)
            LIBS += -lmkl_intel_ilp64
        else
            LIBS += -lmkl_intel_lp64
        endif

        # if threaded, use Intel OpenMP (iomp5)
        ifeq ($(blas_threaded),1)
            LIBS += -lmkl_intel_thread
        else
            LIBS += -lmkl_sequential
        endif
    else
        # use GNU Fortran conventions
        ifeq ($(blas_int),int64)
            LIBS += -lmkl_gf_ilp64
        else
            LIBS += -lmkl_gf_lp64
        endif

        # if threaded, use GNU OpenMP (gomp)
        ifeq ($(blas_threaded),1)
            LIBS += -lmkl_gnu_thread
        else
            LIBS += -lmkl_sequential
        endif
    endif

    LIBS += -lmkl_core -lpthread -lm -ldl

    # MKL on MacOS doesn't include ScaLAPACK; use default.
    # For others, link with appropriate version of ScaLAPACK and BLACS.
    ifneq ($(macos),1)
        ifeq ($(mkl_blacs),openmpi)
            ifeq ($(blas_int),int64)
                scalapack = -lmkl_scalapack_ilp64 -lmkl_blacs_openmpi_ilp64
            else
                scalapack = -lmkl_scalapack_lp64 -lmkl_blacs_openmpi_lp64
            endif
        else
            ifeq ($(blas_int),int64)
                scalapack = -lmkl_scalapack_ilp64 -lmkl_blacs_intelmpi_ilp64
            else
                scalapack = -lmkl_scalapack_lp64 -lmkl_blacs_intelmpi_lp64
            endif
        endif
    endif
else ifeq ($(blas),essl)
    # IBM ESSL
    # todo threaded, int64
    # hmm... likely LAPACK won't be int64 even if ESSL is.
    LIBS += -lessl -llapack
else ifeq ($(blas),openblas)
    # OpenBLAS
    LIBS += -lopenblas
else ifeq ($(blas),libsci)
    # Cray LibSci
    # no LIBS to add
    scalapack =
else
    $(error ERROR: unknown `blas=$(blas)`. Set blas to one of mkl, essl, openbblas, libsci.)
endif

#-------------------------------------------------------------------------------
# if CUDA
ifeq ($(cuda),1)
    # Generate flags for which CUDA architectures to build.
    # cuda_arch_ is a local copy to modify.
    cuda_arch_ = $(cuda_arch)
    ifneq ($(findstring kepler, $(cuda_arch_)),)
        cuda_arch_ += sm_30
    endif
    ifneq ($(findstring maxwell, $(cuda_arch_)),)
        cuda_arch_ += sm_50
    endif
    ifneq ($(findstring pascal, $(cuda_arch_)),)
        cuda_arch_ += sm_60
    endif
    ifneq ($(findstring volta, $(cuda_arch_)),)
        cuda_arch_ += sm_70
    endif
    ifneq ($(findstring turing, $(cuda_arch_)),)
        cuda_arch_ += sm_75
    endif
    ifneq ($(findstring ampere, $(cuda_arch_)),)
        cuda_arch_ += sm_80
    endif
    ifneq ($(findstring hopper, $(cuda_arch_)),)
        cuda_arch_ += sm_90
    endif

    # Extract CUDA sm architectures.
    sms = $(sort $(patsubst sm_%, %, $(filter sm_%, $(cuda_arch_))))

    # Generate nvcc gencode options for all sm_XY in cuda_arch_.
    # code=sm_XX is binary, code=compute_XX is PTX
    nv_sm      = $(foreach sm, $(sms),-gencode arch=compute_$(sm),code=sm_$(sm))
    nv_compute = $(foreach sm, $(sms),-gencode arch=compute_$(sm),code=compute_$(sm))

    ifeq ($(sms),)
        # Error if cuda_arch is not empty and sms is empty.
        ifneq ($(cuda_arch),)
            $(error ERROR: unknown `cuda_arch=$(cuda_arch)`. Set cuda_arch to one or more of kepler, maxwell, pascal, volta, turing, ampere, hopper, or valid sm_XY from nvcc -h)
        endif
    else
        # Get last option (last 2 words) of nv_compute.
        nwords := $(words $(nv_compute))
        nwords_1 := $(shell expr $(nwords) - 1)
        nv_compute_last := $(wordlist $(nwords_1), $(nwords), $(nv_compute))
    endif

    # Use all sm_XX (binary), and the last compute_XX (PTX) for forward compatibility.
    NVCCFLAGS += $(nv_sm) $(nv_compute_last)
    LIBS += -lcusolver -lcublas -lcudart
endif

#-------------------------------------------------------------------------------
# if HIP
ifeq ($(hip),1)
    # Generate flags for which HIP architectures to build.
    # hip_arch_ is a local copy to modify.
    hip_arch_ = $(hip_arch)
    ifneq ($(findstring mi25, $(hip_arch_)),)
        hip_arch_ += gfx900
    endif
    ifneq ($(findstring mi50, $(hip_arch_)),)
        hip_arch_ += gfx906
    endif
    ifneq ($(findstring mi100, $(hip_arch_)),)
        hip_arch_ += gfx908
    endif
    ifneq ($(findstring mi200, $(hip_arch_)),)
        hip_arch_ += gfx90a
    endif

    # Extract AMD gfx architectures.
    gfx = $(sort $(filter gfx%, $(hip_arch_)))
    ifeq ($(gfx),)
        # Error if hip_arch is not empty and gfx is empty.
        ifneq ($(hip_arch),)
            $(error ERROR: unknown `hip_arch=$(hip_arch)`. Set hip_arch to one or more of mi25, mi50, mi100, or valid gfxXYZ. See https://llvm.org/docs/AMDGPUUsage.html)
        endif
    endif

    # Generate hipcc target options for all gfx in hip_arch_.
    amdgpu_targets = $(foreach arch, $(gfx),--amdgpu-target=$(arch))
    HIPCCFLAGS += $(amdgpu_targets)
    FLAGS += -D__HIP_PLATFORM_HCC__
    LIBS += -L$(ROCM_DIR)/lib -lrocsolver -lrocblas -lamdhip64

    # ROCm 4.0 has errors in its headers that produce excessive warnings.
    CXXFLAGS := $(filter-out -pedantic, $(CXXFLAGS))
    CXXFLAGS += -Wno-unused-result
endif

#-------------------------------------------------------------------------------
# MacOS needs shared library's path set
ifeq ($(macos),1)
    install_name = -install_name @rpath/$(notdir $@)
else
    install_name =
endif

#-------------------------------------------------------------------------------
# Files

# types and classes
libslate_src += \
        src/auxiliary/Debug.cc \
        src/auxiliary/Trace.cc \
        src/core/Memory.cc \
        src/core/types.cc \
        src/version.cc \
        # End. Add alphabetically.

# internal
libslate_src += \
        src/internal/internal_comm.cc \
        src/internal/internal_transpose.cc \
        src/internal/internal_util.cc \
        # End. Add alphabetically.

# Most unit testers don't need the whole library, only the above subset.
ifneq ($(only_unit),1)
    libslate_src += \
        src/device/dev_gescale_row_col.cc \
        src/internal/internal_copyhb2st.cc \
        src/internal/internal_copytb2bd.cc \
        src/internal/internal_gbnorm.cc \
        src/internal/internal_geadd.cc \
        src/internal/internal_gebr.cc \
        src/internal/internal_gecopy.cc \
        src/internal/internal_gemm.cc \
        src/internal/internal_gemmA.cc \
        src/internal/internal_genorm.cc \
        src/internal/internal_geqrf.cc \
<<<<<<< HEAD
        src/internal/internal_he2hb_hemm.cc \
        src/internal/internal_he2hb_trmm.cc \
        src/internal/internal_he2hb_gemm.cc \
        src/internal/internal_he2hb_gemm_outer.cc \
=======
        src/internal/internal_gescale.cc \
        src/internal/internal_gescale_row_col.cc \
>>>>>>> 0e5cadfd
        src/internal/internal_geset.cc \
        src/internal/internal_getrf.cc \
        src/internal/internal_getrf_nopiv.cc \
        src/internal/internal_hbnorm.cc \
        src/internal/internal_hebr.cc \
        src/internal/internal_hegst.cc \
        src/internal/internal_hemm.cc \
        src/internal/internal_hemmA.cc \
        src/internal/internal_henorm.cc \
        src/internal/internal_her2k.cc \
        src/internal/internal_herk.cc \
        src/internal/internal_hettmqr.cc \
        src/internal/internal_potrf.cc \
        src/internal/internal_swap.cc \
        src/internal/internal_symm.cc \
        src/internal/internal_synorm.cc \
        src/internal/internal_syr2k.cc \
        src/internal/internal_syrk.cc \
        src/internal/internal_trmm.cc \
        src/internal/internal_trnorm.cc \
        src/internal/internal_trsm.cc \
        src/internal/internal_trsmA.cc \
        src/internal/internal_trtri.cc \
        src/internal/internal_trtrm.cc \
        src/internal/internal_ttlqt.cc \
        src/internal/internal_ttmlq.cc \
        src/internal/internal_ttmqr.cc \
        src/internal/internal_ttqrt.cc \
        src/internal/internal_tzadd.cc \
        src/internal/internal_tzcopy.cc \
        src/internal/internal_tzscale.cc \
        src/internal/internal_tzset.cc \
        src/internal/internal_unmlq.cc \
        src/internal/internal_unmqr.cc \
        src/internal/internal_unmtr_hb2st.cc \
        # End. Add alphabetically.
endif

# device
cuda_src := \
        src/cuda/device_geadd.cu \
        src/cuda/device_gecopy.cu \
        src/cuda/device_genorm.cu \
        src/cuda/device_gescale.cu \
        src/cuda/device_gescale_row_col.cu \
        src/cuda/device_geset.cu \
        src/cuda/device_henorm.cu \
        src/cuda/device_synorm.cu \
        src/cuda/device_transpose.cu \
        src/cuda/device_trnorm.cu \
        src/cuda/device_tzadd.cu \
        src/cuda/device_tzcopy.cu \
        src/cuda/device_tzscale.cu \
        src/cuda/device_tzset.cu \
        # End. Add alphabetically.

cuda_hdr := \
        src/cuda/device_util.cuh

hip_src := $(patsubst src/cuda/%.cu,src/hip/%.hip.cc,$(cuda_src))
hip_hdr := $(patsubst src/cuda/%.cuh,src/hip/%.hip.hh,$(cuda_hdr))

ifeq ($(cuda),1)
    libslate_src += $(cuda_src)
endif

ifeq ($(hip),1)
    libslate_src += ${hip_src}
endif

# driver
ifneq ($(only_unit),1)
    libslate_src += \
        src/add.cc \
        src/bdsqr.cc \
        src/cholqr.cc \
        src/colNorms.cc \
        src/copy.cc \
        src/gbmm.cc \
        src/gbsv.cc \
        src/gbtrf.cc \
        src/gbtrs.cc \
        src/ge2tb.cc \
        src/gelqf.cc \
        src/gels.cc \
        src/gels_cholqr.cc \
        src/gels_qr.cc \
        src/gemm.cc \
        src/gemmA.cc \
        src/gemmC.cc \
        src/geqrf.cc \
        src/gesv.cc \
        src/gesvMixed.cc \
        src/gesv_nopiv.cc \
        src/gesvd.cc \
        src/getrf.cc \
        src/getrf_nopiv.cc \
        src/getri.cc \
        src/getriOOP.cc \
        src/getrs.cc \
        src/getrs_nopiv.cc \
        src/hb2st.cc \
        src/hbmm.cc \
        src/he2hb.cc \
        src/heev.cc \
        src/hegst.cc \
        src/hegv.cc \
        src/hemm.cc \
        src/hemmA.cc \
        src/hemmC.cc \
        src/her2k.cc \
        src/herk.cc \
        src/hesv.cc \
        src/hetrf.cc \
        src/hetrs.cc \
        src/norm.cc \
        src/pbsv.cc \
        src/pbtrf.cc \
        src/pbtrs.cc \
        src/posv.cc \
        src/posvMixed.cc \
        src/potrf.cc \
        src/potri.cc \
        src/potrs.cc \
        src/print.cc \
        src/scale.cc \
        src/scale_row_col.cc \
        src/set.cc \
        src/steqr2.cc \
        src/sterf.cc \
        src/symm.cc \
        src/syr2k.cc \
        src/syrk.cc \
        src/tb2bd.cc \
        src/tbsm.cc \
        src/tbsmPivots.cc \
        src/trmm.cc \
        src/trsm.cc \
        src/trsmA.cc \
        src/trsmB.cc \
        src/trtri.cc \
        src/trtrm.cc \
        src/unmlq.cc \
        src/unmqr.cc \
        src/unmtr_hb2st.cc \
        src/unmtr_he2hb.cc \
        src/work/work_trmm.cc \
        src/work/work_trsm.cc \
        src/work/work_trsmA.cc \
        # End. Add alphabetically.
endif

ifneq ($(have_fortran),)
    libslate_src += \
        src/ssteqr2.f \
        src/dsteqr2.f \
        src/csteqr2.f \
        src/zsteqr2.f \
        # End. Add alphabetically, by base name after precision.
else
    $(error ERROR: Fortran compiler FC='$(FC)' not found. Set FC to a Fortran compiler (mpif90, gfortran, ifort, xlf, ftn, ...). We hope to eventually remove this requirement.)
endif

# C API
ifeq ($(c_api),1)
    libslate_src += \
        src/c_api/matrix.cc \
        src/c_api/util.cc \
        src/c_api/wrappers.cc \
        src/c_api/wrappers_precisions.cc \
        # End. Add alphabetically.
endif

# Fortran module
ifeq ($(fortran_api),1)
    libslate_src += \
        src/fortran/slate_module.f90 \
        # End. Add alphabetically.
endif

# main tester
tester_src += \
        test/matrix_generator.cc \
        test/matrix_params.cc \
        test/test.cc \
        test/test_add.cc \
        test/test_bdsqr.cc \
        test/test_copy.cc \
        test/test_gbmm.cc \
        test/test_gbnorm.cc \
        test/test_gbsv.cc \
        test/test_ge2tb.cc \
        test/test_gelqf.cc \
        test/test_gels.cc \
        test/test_gemm.cc \
        test/test_genorm.cc \
        test/test_geqrf.cc \
        test/test_gesv.cc \
        test/test_gesvd.cc \
        test/test_getri.cc \
        test/test_hb2st.cc \
        test/test_hbmm.cc \
        test/test_hbnorm.cc \
        test/test_he2hb.cc \
        test/test_heev.cc \
        test/test_hegst.cc \
        test/test_hegv.cc \
        test/test_hemm.cc \
        test/test_henorm.cc \
        test/test_her2k.cc \
        test/test_herk.cc \
        test/test_hesv.cc \
        test/test_pbsv.cc \
        test/test_posv.cc \
        test/test_potri.cc \
        test/test_scale.cc \
        test/test_scale_row_col.cc \
        test/test_set.cc \
        test/test_steqr2.cc \
        test/test_sterf.cc \
        test/test_symm.cc \
        test/test_synorm.cc \
        test/test_syr2k.cc \
        test/test_syrk.cc \
        test/test_tb2bd.cc \
        test/test_tbsm.cc \
        test/test_trmm.cc \
        test/test_trnorm.cc \
        test/test_trsm.cc \
        test/test_trtri.cc \
        test/test_unmqr.cc \
        test/test_unmtr_hb2st.cc \
        test/test_unmtr_he2hb.cc \
        # End. Add alphabetically.

# Compile fixes for ScaLAPACK routines if Fortran compiler $(FC) exists.
ifneq ($(have_fortran),)
    tester_src += \
        test/pslange.f \
        test/pdlange.f \
        test/pclange.f \
        test/pzlange.f \
        test/pslansy.f \
        test/pdlansy.f \
        test/pclansy.f \
        test/pzlansy.f \
        test/pslantr.f \
        test/pdlantr.f \
        test/pclantr.f \
        test/pzlantr.f \
        # End. Add alphabetically, by base name after precision.
endif

# unit testers
unit_src = \
    unit_test/test_BandMatrix.cc \
    unit_test/test_HermitianMatrix.cc \
    unit_test/test_LockGuard.cc \
    unit_test/test_Matrix.cc \
    unit_test/test_Memory.cc \
    unit_test/test_OmpSetMaxActiveLevels.cc \
    unit_test/test_SymmetricMatrix.cc \
    unit_test/test_Tile.cc \
    unit_test/test_Tile_kernels.cc \
    unit_test/test_TrapezoidMatrix.cc \
    unit_test/test_TriangularBandMatrix.cc \
    unit_test/test_TriangularMatrix.cc \
    unit_test/test_geadd.cc \
    unit_test/test_gecopy.cc \
    unit_test/test_geset.cc \
    unit_test/test_internal_blas.cc \
    unit_test/test_norm.cc \
    # End. Add alphabetically.

ifneq ($(only_unit),1)
unit_src += \
    unit_test/test_lq.cc \
    unit_test/test_qr.cc \
    # End. Add alphabetically.
endif

# unit test framework
unit_test_obj = \
        unit_test/unit_test.o

libslate_obj = $(addsuffix .o, $(basename $(libslate_src)))
tester_obj   = $(addsuffix .o, $(basename $(tester_src)))
unit_obj     = $(addsuffix .o, $(basename $(unit_src)))
dep          = $(addsuffix .d, $(basename $(libslate_src) $(tester_src) \
                                          $(unit_src) $(unit_test_obj)))

tester    = test/tester
unit_test = $(basename $(unit_src))

# For `tester --debug`, lldb may need test.o compiled with -O0 (after -O3)
# to see variable `i`.
test/test.o: CXXFLAGS += -O0

#-------------------------------------------------------------------------------
# Get Mercurial id, and make version.o depend on it via .id file.

ifneq ($(wildcard .git),)
    id := $(shell git rev-parse --short HEAD)
    src/version.o: CXXFLAGS += -DSLATE_ID='"$(id)"'
endif

last_id := $(shell [ -e .id ] && cat .id || echo 'NA')
ifneq ($(id),$(last_id))
    .id: force
endif

.id:
	echo $(id) > .id

src/version.o: .id

#-------------------------------------------------------------------------------
# SLATE specific flags and libraries
# FLAGS accumulates definitions, include dirs, etc. for both CXX and NVCC.
# FLAGS += -I.
FLAGS += -I./blaspp/include
FLAGS += -I./lapackpp/include
FLAGS += -I./include
FLAGS += -I./src

CXXFLAGS   += $(FLAGS)
NVCCFLAGS  += $(FLAGS)
HIPCCFLAGS += $(FLAGS)

# libraries to create libslate.so
LDFLAGS  += -L./blaspp/lib
LDFLAGS  += -L./lapackpp/lib
LIBS     := -lblaspp -llapackpp $(LIBS)

# additional flags and libraries for testers
$(tester_obj):    CXXFLAGS += -I./testsweeper
$(unit_obj):      CXXFLAGS += -I./testsweeper
$(unit_test_obj): CXXFLAGS += -I./testsweeper

TEST_LDFLAGS += -L./lib -Wl,-rpath,$(abspath ./lib)
TEST_LDFLAGS += -L./testsweeper -Wl,-rpath,$(abspath ./testsweeper)
TEST_LDFLAGS += -Wl,-rpath,$(abspath ./blaspp/lib)
TEST_LDFLAGS += -Wl,-rpath,$(abspath ./lapackpp/lib)
TEST_LIBS    += -lslate -ltestsweeper $(scalapack)

UNIT_LDFLAGS += -L./lib -Wl,-rpath,$(abspath ./lib)
UNIT_LDFLAGS += -L./testsweeper -Wl,-rpath,$(abspath ./testsweeper)
UNIT_LDFLAGS += -Wl,-rpath,$(abspath ./blaspp/lib)
UNIT_LDFLAGS += -Wl,-rpath,$(abspath ./lapackpp/lib)
UNIT_LIBS    += -lslate -ltestsweeper

#-------------------------------------------------------------------------------
# Rules
.DELETE_ON_ERROR:
.SUFFIXES:
.PHONY: all docs hooks lib test tester unit_test clean distclean testsweeper blaspp lapackpp
.DEFAULT_GOAL := all

all: lib unit_test hooks

ifneq ($(only_unit),1)
    all: tester scalapack_api lapack_api
endif

install: lib scalapack_api lapack_api
	cd blaspp   && $(MAKE) install prefix=${prefix}
	@echo
	cd lapackpp && $(MAKE) install prefix=${prefix}
	@echo
	mkdir -p $(DESTDIR)$(prefix)/include/slate/internal
	mkdir -p $(DESTDIR)$(prefix)/lib$(LIB_SUFFIX)
	cp include/slate/*.hh          $(DESTDIR)$(prefix)/include/slate
	cp include/slate/internal/*.hh $(DESTDIR)$(prefix)/include/slate/internal
	cp lib/lib*                    $(DESTDIR)$(prefix)/lib$(LIB_SUFFIX)
	if [ $(c_api) -eq 1 ]; then \
		mkdir -p $(DESTDIR)$(prefix)/include/slate/c_api; \
		cp include/slate/c_api/*.h  $(DESTDIR)$(prefix)/include/slate/c_api; \
		cp include/slate/c_api/*.hh $(DESTDIR)$(prefix)/include/slate/c_api; \
	fi
	if [ ${fortran_api} -eq 1 ]; then \
		cp slate.mod                $(DESTDIR)$(prefix)/include/; \
	fi

uninstall:
	cd blaspp   && $(MAKE) uninstall prefix=${prefix}
	@echo
	cd lapackpp && $(MAKE) uninstall prefix=${prefix}
	@echo
	$(RM) -r $(DESTDIR)$(prefix)/include/slate
	$(RM)    $(DESTDIR)$(prefix)/lib$(LIB_SUFFIX)/libslate*

docs:
	doxygen docs/doxygen/doxyfile.conf
	@echo "------------------------------------------------------------"
	@echo "Errors:"
	perl -pe 's@^/.*?slate/@@' docs/doxygen/errors.txt

#-------------------------------------------------------------------------------
# C API
ifeq ($(c_api),1)
    include/slate/c_api/wrappers.h: src/c_api/wrappers.cc
		python tools/c_api/generate_wrappers.py $< $@ \
			src/c_api/wrappers_precisions.cc

    include/slate/c_api/matrix.h: include/slate/Tile.hh
		python tools/c_api/generate_matrix.py $< $@ \
			src/c_api/matrix.cc

    include/slate/c_api/util.hh: include/slate/c_api/types.h
		python tools/c_api/generate_util.py $< $@ \
			src/c_api/util.cc

    src/c_api/wrappers_precisions.cc: include/slate/c_api/wrappers.h
    src/c_api/matrix.cc: include/slate/c_api/matrix.h
    src/c_api/util.cc: include/slate/c_api/util.hh
    src/c_api/wrappers.o: include/slate/c_api/wrappers.h

    generate: include/slate/c_api/wrappers.h
    generate: include/slate/c_api/matrix.h
    generate: include/slate/c_api/util.hh
endif

#-------------------------------------------------------------------------------
# Fortran module
ifeq ($(fortran_api),1)
    src/fortran/slate_module.f90: include/slate/c_api/wrappers.h \
                                  include/slate/c_api/types.h \
                                  include/slate/c_api/matrix.h
		python tools/fortran/generate_fortran_module.py $^ --output $@

    generate: src/fortran/slate_module.f90
endif

#-------------------------------------------------------------------------------
# testsweeper library
testsweeper_src = $(wildcard testsweeper/*.hh testsweeper/*.cc)

testsweeper = testsweeper/libtestsweeper.$(lib_ext)

$(testsweeper): $(testsweeper_src)
	cd testsweeper && $(MAKE) lib

testsweeper: $(testsweeper)

#-------------------------------------------------------------------------------
# BLAS++ library
libblaspp_src = $(wildcard blaspp/include/*.h \
                           blaspp/include/*.hh \
                           blaspp/src/*.cc)

libblaspp = blaspp/lib/libblaspp.$(lib_ext)

# dependency on testsweeper serializes compiles
$(libblaspp): $(libblaspp_src) | $(testsweeper)
	cd blaspp && $(MAKE) lib

blaspp: $(libblaspp)

#-------------------------------------------------------------------------------
# LAPACK++ library
liblapackpp_src = $(wildcard lapackpp/include/*.h \
                             lapackpp/include/*.hh \
                             lapackpp/src/*.cc)

liblapackpp = lapackpp/lib/liblapackpp.$(lib_ext)

# dependency on testsweeper, BLAS++ serializes compiles
$(liblapackpp): $(liblapackpp_src) | $(testsweeper) $(libblaspp)
	cd lapackpp && $(MAKE) lib

lapackpp: $(liblapackpp)

#-------------------------------------------------------------------------------
# libslate library
libslate_a  = lib/libslate.a
libslate_so = lib/libslate.so
libslate    = lib/libslate.$(lib_ext)

$(libslate_a): $(libslate_obj)
	mkdir -p lib
	-rm $@
	ar cr $@ $(libslate_obj)
	ranlib $@

$(libslate_so): $(libslate_obj)
	mkdir -p lib
	$(LD) $(LDFLAGS) \
		$(libslate_obj) \
		$(LIBS) \
		-shared $(install_name) -o $@

src: $(libslate)

#-------------------------------------------------------------------------------
# headers
# precompile headers to verify self-sufficiency
headers     = $(wildcard include/slate/*.hh \
                         include/slate/internal/*.hh \
                         test/*.hh \
                         include/slate/c_api/*.h \
                         include/slate/c_api/*.hh)

headers_gch = $(addsuffix .gch, $(basename $(headers)))

headers: $(headers_gch)

# sub-directory rules
include: headers

include/clean:
	$(RM) include/*/*.gch test/*.gch

#-------------------------------------------------------------------------------
# main tester
# Note 'test' is sub-directory rule; 'tester' is CMake-compatible rule.
test: $(tester)
tester: $(tester)

test/clean:
	rm -f $(tester) $(tester_obj)

$(tester): $(tester_obj) $(libslate) $(testsweeper)
	$(LD) $(TEST_LDFLAGS) $(LDFLAGS) $(tester_obj) \
		$(TEST_LIBS) $(LIBS) \
		-o $@

test/check: check
unit_test/check: check

check: test unit_test
	cd test; python run_tests.py --quick gesv posv gels heev gesvd
	cd unit_test; python run_tests.py

#-------------------------------------------------------------------------------
# unit testers
unit_test: $(unit_test)

unit_test/clean:
	rm -f $(unit_test) $(unit_obj) $(unit_test_obj)

$(unit_test): %: %.o $(unit_test_obj) $(libslate)
	$(LD) $(UNIT_LDFLAGS) $(LDFLAGS) $< \
		$(unit_test_obj) $(UNIT_LIBS) $(LIBS)  \
		-o $@

#-------------------------------------------------------------------------------
# scalapack_api library
scalapack_api_a  = lib/libslate_scalapack_api.a
scalapack_api_so = lib/libslate_scalapack_api.so
scalapack_api    = lib/libslate_scalapack_api.$(lib_ext)

scalapack_api_src += \
        scalapack_api/scalapack_gels.cc \
        scalapack_api/scalapack_gemm.cc \
        scalapack_api/scalapack_gesv.cc \
        scalapack_api/scalapack_gesvMixed.cc \
        scalapack_api/scalapack_getrf.cc \
        scalapack_api/scalapack_getrs.cc \
        scalapack_api/scalapack_hemm.cc \
        scalapack_api/scalapack_her2k.cc \
        scalapack_api/scalapack_herk.cc \
        scalapack_api/scalapack_lange.cc \
        scalapack_api/scalapack_lanhe.cc \
        scalapack_api/scalapack_lansy.cc \
        scalapack_api/scalapack_lantr.cc \
        scalapack_api/scalapack_posv.cc \
        scalapack_api/scalapack_potrf.cc \
        scalapack_api/scalapack_potri.cc \
        scalapack_api/scalapack_symm.cc \
        scalapack_api/scalapack_syr2k.cc \
        scalapack_api/scalapack_syrk.cc \
        scalapack_api/scalapack_trmm.cc \
        scalapack_api/scalapack_trsm.cc \
        # End. Add alphabetically.

scalapack_api_obj = $(addsuffix .o, $(basename $(scalapack_api_src)))

dep += $(addsuffix .d, $(basename $(scalapack_api_src)))

SCALAPACK_API_LDFLAGS += -L./lib
SCALAPACK_API_LIBS    += -lslate $(scalapack)

scalapack_api: $(scalapack_api)

scalapack_api/clean:
	rm -f $(scalapack_api) $(scalapack_api_obj)

$(scalapack_api_a): $(scalapack_api_obj) $(libslate)
	-rm $@
	ar cr $@ $(scalapack_api_obj)
	ranlib $@

$(scalapack_api_so): $(scalapack_api_obj) $(libslate)
	$(LD) $(SCALAPACK_API_LDFLAGS) $(LDFLAGS) $(scalapack_api_obj) \
		$(SCALAPACK_API_LIBS) $(LIBS) -shared $(install_name) -o $@

#-------------------------------------------------------------------------------
# lapack_api library
lapack_api_a  = lib/libslate_lapack_api.a
lapack_api_so = lib/libslate_lapack_api.so
lapack_api    = lib/libslate_lapack_api.$(lib_ext)

lapack_api_src += \
        lapack_api/lapack_gels.cc \
        lapack_api/lapack_gemm.cc \
        lapack_api/lapack_gesv.cc \
        lapack_api/lapack_gesvMixed.cc \
        lapack_api/lapack_getrf.cc \
        lapack_api/lapack_getri.cc \
        lapack_api/lapack_getrs.cc \
        lapack_api/lapack_hemm.cc \
        lapack_api/lapack_her2k.cc \
        lapack_api/lapack_herk.cc \
        lapack_api/lapack_lange.cc \
        lapack_api/lapack_lanhe.cc \
        lapack_api/lapack_lansy.cc \
        lapack_api/lapack_lantr.cc \
        lapack_api/lapack_posv.cc \
        lapack_api/lapack_potrf.cc \
        lapack_api/lapack_potri.cc \
        lapack_api/lapack_symm.cc \
        lapack_api/lapack_syr2k.cc \
        lapack_api/lapack_syrk.cc \
        lapack_api/lapack_trmm.cc \
        lapack_api/lapack_trsm.cc \
        # End. Add alphabetically.

lapack_api_obj = $(addsuffix .o, $(basename $(lapack_api_src)))

dep += $(addsuffix .d, $(basename $(lapack_api_src)))

LAPACK_API_LDFLAGS += -L./lib
LAPACK_API_LIBS    += -lslate

lapack_api: $(lapack_api)

lapack_api/clean:
	rm -f $(lapack_api) $(lapack_api_obj)

$(lapack_api_a): $(lapack_api_obj) $(libslate)
	-rm $@
	ar cr $@ $(lapack_api_obj)
	ranlib $@

$(lapack_api_so): $(lapack_api_obj) $(libslate)
	$(LD) $(LAPACK_API_LDFLAGS) $(LDFLAGS) $(lapack_api_obj) \
		$(LAPACK_API_LIBS) $(LIBS) -shared $(install_name) -o $@

#-------------------------------------------------------------------------------
# HIP sources converted from CUDA sources.

# if_md5_outdated applies the given build rule ($1) only if the md5 sums
# of the target's dependency ($<) doesn't match that stored in the
# target's dep file ($@.dep). If the target ($@) is already up-to-date
# based on md5 sums, its timestamp is updated so make will recognize it
# as up-to-date. Otherwise, the target is built and its dep file
# updated. Instead of depending on the src file, the target depends on
# the md5 file of the src file. This can be adapted for multiple dependencies.
# Example usage:
#
# %: %.c.md5
#     ${call if_md5_outdated,\
#            gcc -o $@ ${basename $<}}
#
define if_md5_outdated
    if [ -e $@ ] && diff $< $@.dep > /dev/null 2>&1; then \
        echo "  make: '$@' is up-to-date based on md5sum."; \
        echo "  touch $@"; \
                touch $@; \
    else \
        echo "  make: '$@' is out-of-date based on md5sum."; \
        echo "  ${strip $1}"; \
        $1; \
        cp $< $@.dep; \
    fi
endef

# From GNU manual: Commas ... cannot appear in an argument as written.
# The[y] can be put into the argument value by variable substitution.
comma := ,

# Convert CUDA => HIP code.
# Explicitly mention ${hip_src}, ${hip_hdr}, ${md5_files}
# to prevent them from being intermediate files,
# so they are _always_ generated and never removed.
# Perl updates includes and removes excess spaces that fail style hook.
${hip_src}: src/hip/%.hip.cc: src/cuda/%.cu.md5 | src/hip
	@${call if_md5_outdated, \
	        ${hipify} ${basename $<} > $@; \
	        perl -pi -e 's/\.cuh/.hip.hh/g; s/ +(${comma}|;|$$)/$$1/g;' $@}

${hip_hdr}: src/hip/%.hip.hh: src/cuda/%.cuh.md5 | src/hip
	@${call if_md5_outdated, \
	        ${hipify} ${basename $<} > $@; \
	        perl -pi -e 's/\.cuh/.hip.hh/g; s/ +(${comma}|;|$$)/$$1/g;' $@}

hipify: ${hip_src} ${hip_hdr}

md5_files := ${addsuffix .md5, ${cuda_src} ${cuda_hdr}}

${md5_files}: %.md5: %
	${md5sum} $< > $@

src/hip:
	mkdir -p $@

#-------------------------------------------------------------------------------
# general rules

lib: $(libslate)

clean: test/clean unit_test/clean scalapack_api/clean lapack_api/clean include/clean
	rm -f $(libslate_a) $(libslate_so) $(libslate_obj) $(dep)
	rm -f trace_*.svg

distclean: clean
	rm -f src/c_api/matrix.cc
	rm -f src/c_api/wrappers_precisions.cc
	rm -f src/c_api/util.cc
	rm -f include/slate/c_api/wrappers.h
	rm -f include/slate/c_api/matrix.h
	rm -f include/slate/c_api/util.hh
	rm -f src/fortran/slate_module.f90
	rm -f ${md5_files}
	cd testsweeper && $(MAKE) distclean
	cd blaspp      && $(MAKE) distclean
	cd lapackpp    && $(MAKE) distclean

# Install git hooks
hooks = .git/hooks/pre-commit

hooks: ${hooks}

.git/hooks/%: tools/hooks/%
	@if [ -e .git/hooks ]; then \
		echo cp $< $@ ; \
		cp $< $@ ; \
	fi

%.hip.o: %.hip.cc | $(hip_hdr)
	$(HIPCC) $(HIPCCFLAGS) -c $< -o $@

%.o: %.cc
	$(CXX) $(CXXFLAGS) -c $< -o $@

%.o: %.f
	$(FC) $(FCFLAGS) -c $< -o $@

%.o: %.f90
	$(FC) $(FCFLAGS) -c $< -o $@

%.o: %.cu
	$(NVCC) $(NVCCFLAGS) -c $< -o $@

# preprocess source
# test/%.i depend on testsweeper; for simplicity just add it here.
%.i: %.cc
	$(CXX) $(CXXFLAGS) -I./testsweeper -E $< -o $@

# precompile header to check for errors
# test/%.gch depend on testsweeper; for simplicity just add it here.
%.gch: %.hh
	$(CXX) $(CXXFLAGS) -I./testsweeper -c $< -o $@

-include $(dep)

#-------------------------------------------------------------------------------
# Extra dependencies to force TestSweeper, BLAS++, LAPACK++ to be compiled before SLATE.

$(libslate_obj):      | $(libblaspp) $(liblapackpp)
$(tester_obj):        | $(libblaspp) $(liblapackpp)
$(unit_test_obj):     | $(libblaspp) $(liblapackpp)
$(unit_obj):          | $(libblaspp) $(liblapackpp)
$(lapack_api_obj):    | $(libblaspp) $(liblapackpp)
$(scalapack_api_obj): | $(libblaspp) $(liblapackpp)

#-------------------------------------------------------------------------------
# debugging
echo:
	@echo "---------- Options"
	@echo "mpi           = '$(mpi)'"
	@echo "blas          = '$(blas)'"
	@echo "blas_int      = '$(blas_int)'"
	@echo "blas_threaded = '$(blas_threaded)'"
	@echo "blas_fortran  = '$(blas_fortran)'"
	@echo "mkl_blacs     = '$(mkl_blacs)'"
	@echo "openmp        = '$(openmp)'"
	@echo "static        = '$(static)'"
	@echo "ostype        = '$(ostype)'"
	@echo "macos         = '$(macos)'"
	@echo "id            = '$(id)'"
	@echo "last_id       = '$(last_id)'"
	@echo
	@echo "---------- Dependencies"
	@echo "libblaspp     = $(libblaspp)"
	@echo "liblapackpp   = $(liblapackpp)"
	@echo "testsweeper   = $(testsweeper)"
	@echo
	@echo "---------- Libraries"
	@echo "libslate_a    = $(libslate_a)"
	@echo "libslate_so   = $(libslate_so)"
	@echo "libslate      = $(libslate)"
	@echo
	@echo "---------- Files"
	@echo "libslate_src  = $(libslate_src)"
	@echo
	@echo "libslate_obj  = $(libslate_obj)"
	@echo
	@echo "tester_src    = $(tester_src)"
	@echo
	@echo "tester_obj    = $(tester_obj)"
	@echo
	@echo "tester        = $(tester)"
	@echo
	@echo "unit_src      = $(unit_src)"
	@echo
	@echo "unit_obj      = $(unit_obj)"
	@echo
	@echo "unit_test_obj = $(unit_test_obj)"
	@echo
	@echo "unit_test     = $(unit_test)"
	@echo
	@echo "dep           = $(dep)"
	@echo
	@echo "---------- C++ compiler"
	@echo "CXX           = $(CXX)"
	@echo "CXXFLAGS      = $(CXXFLAGS)"
	@echo
	@echo "---------- CUDA options"
	@echo "cuda          = '$(cuda)'"
	@echo "cuda_arch     = $(cuda_arch)"
	@echo "cuda_arch_    = $(cuda_arch_)"
	@echo "NVCC          = $(NVCC)"
	@echo "NVCC_which    = $(NVCC_which)"
	@echo "CUDA_DIR      = $(CUDA_DIR)"
	@echo "NVCCFLAGS     = $(NVCCFLAGS)"
	@echo "sms           = $(sms)"
	@echo "nv_sm         = $(nv_sm)"
	@echo "nv_compute    = $(nv_compute)"
	@echo "nwords        = $(nwords)"
	@echo "nwords_1      = $(nwords_1)"
	@echo "nv_compute_last = $(nv_compute_last)"
	@echo
	@echo "---------- HIP options"
	@echo "hip           = '$(hip)'"
	@echo "hip_arch      = '$(hip_arch)'"
	@echo "hip_arch_     = '$(hip_arch_)'"
	@echo "gfx           = $(gfx)"
	@echo "HIPCC         = $(HIPCC)"
	@echo "HIPCC_which   = $(HIPCC_which)"
	@echo "ROCM_DIR      = $(ROCM_DIR)"
	@echo "HIPCCFLAGS    = $(HIPCCFLAGS)"
	@echo "amdgpu_targets = $(amdgpu_targets)"
	@echo "hipify        = ${hipify}"
	@echo "cuda_src      = ${cuda_src}"
	@echo "cuda_hdr      = ${cuda_hdr}"
	@echo "hip_src       = ${hip_src}"
	@echo "hip_hdr       = ${hip_hdr}"
	@echo "md5_files     = $(md5_files)"
	@echo
	@echo "---------- Fortran compiler"
	@echo "FC            = $(FC)"
	@echo "FCFLAGS       = $(FCFLAGS)"
	@echo "have_fortran  = $(have_fortran)"
	@echo
	@echo "---------- Link flags"
	@echo "LD            = $(LD)"
	@echo "LDFLAGS       = $(LDFLAGS)"
	@echo "LIBS          = $(LIBS)"
	@echo
	@echo "TEST_LDFLAGS  = $(TEST_LDFLAGS)"
	@echo "TEST_LIBS     = $(TEST_LIBS)"
	@echo
	@echo "UNIT_LDFLAGS  = $(UNIT_LDFLAGS)"
	@echo "UNIT_LIBS     = $(UNIT_LIBS)"<|MERGE_RESOLUTION|>--- conflicted
+++ resolved
@@ -408,15 +408,12 @@
         src/internal/internal_gemmA.cc \
         src/internal/internal_genorm.cc \
         src/internal/internal_geqrf.cc \
-<<<<<<< HEAD
         src/internal/internal_he2hb_hemm.cc \
         src/internal/internal_he2hb_trmm.cc \
         src/internal/internal_he2hb_gemm.cc \
         src/internal/internal_he2hb_gemm_outer.cc \
-=======
         src/internal/internal_gescale.cc \
         src/internal/internal_gescale_row_col.cc \
->>>>>>> 0e5cadfd
         src/internal/internal_geset.cc \
         src/internal/internal_getrf.cc \
         src/internal/internal_getrf_nopiv.cc \
