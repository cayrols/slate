pipeline {
<<<<<<< HEAD
    agent none
    triggers { pollSCM 'H/10 * * * *' }
    stages {
        //======================================================================
        stage('Parallel Build') {
            parallel {
                //--------------------------------------------------------------
                stage('Build - Caffeine (gcc 7.3, HIP, MKL, Intel MPI)') {
                    agent { node 'caffeine.icl.utk.edu' }
                    steps {
                        sh '''
                        #!/bin/sh +x
                        echo "SLATE Building"
                        hostname && pwd

                        git submodule update --init

                        source /home/jenkins/spack_setup
                        sload gcc@7.3.0
                        spack compiler find
                        sload intel-mkl
                        sload intel-mpi

                        # load ROCm/HIP
                        export PATH=${PATH}:/opt/rocm/bin
                        export CPATH=${CPATH}:/opt/rocm/include
                        export LIBRARY_PATH=${LIBRARY_PATH}:/opt/rocm/lib
                        export LD_LIBRARY_PATH=${LD_LIBRARY_PATH}:/opt/rocm/lib

                        export color=no

                        #========================================
                        cat > make.inc << END
                        CXX       = mpicxx
                        FC        = mpif90
                        # CXXFLAGS  = -Werror  # HIP headers have many errors.
                        blas      = mkl
                        cuda      = 0
                        # openmp=1 by default
END

                        # HIP headers have many errors; reduce noise.
                        perl -pi -e 's/-pedantic//' GNUmakefile

                        echo "========================================"
                        make distclean
                        echo "========================================"
                        make echo
                        echo "========================================"
                        make -j4
                        echo "========================================"
                        ldd test/tester
                        '''
                    } // steps
                    post {
                        failure {
                            mail to: 'slate-dev@icl.utk.edu',
                                subject: "${currentBuild.fullDisplayName} Caffeine build failed",
                                body: "See more at ${env.BUILD_URL}"
                        }
                    } // post
                } // stage(Build - Caffeine)

                //--------------------------------------------------------------
                stage('Build - Lips (gcc 7.3, CUDA, MKL, Open MPI)') {
                    agent { node 'lips.icl.utk.edu' }
                    steps {
                        sh '''
                        #!/bin/sh +x
                        echo "SLATE Building"
                        hostname && pwd

                        git submodule update --init

                        source /home/jenkins/spack_setup
                        sload gcc@7.3.0
                        spack compiler find
                        sload cuda@10.2.89
                        sload intel-mkl
                        sload openmpi%gcc@7.3.0

                        export color=no
                        export OMPI_CXX=${CXX}

                        #========================================
                        cat > make.inc << END
                        CXX       = mpicxx
                        FC        = mpif90
                        CXXFLAGS  = -Werror
                        blas      = mkl
                        mkl_blacs = openmpi
                        cuda_arch = kepler
                        hip       = 0
                        # openmp=1 by default
END

                        echo "========================================"
                        make distclean
                        echo "========================================"
                        make echo
                        echo "========================================"
                        make -j4
                        echo "========================================"
                        ldd test/tester
                        '''
                    } // steps
                    post {
                        failure {
                            mail to: 'slate-dev@icl.utk.edu',
                                subject: "${currentBuild.fullDisplayName} Lips build failed",
                                body: "See more at ${env.BUILD_URL}"
                        }
                    } // post
                } // stage(Build - Lips)
            } // parallel
        } // stage(Parallel Build)

        //======================================================================
        stage('Parallel Test') {
            parallel {
                //--------------------------------------------------------------
                stage('Test - Caffeine') {
                    agent { node 'caffeine.icl.utk.edu' }
                    steps {
                        sh '''
                        #!/bin/sh +x
                        echo "SLATE Testing"
                        hostname && pwd

                        source /home/jenkins/spack_setup
                        sload gcc@7.3.0
                        spack compiler find
                        sload intel-mkl
                        sload intel-mpi

                        # load ROCm/HIP
                        export PATH=${PATH}:/opt/rocm/bin
                        export CPATH=${CPATH}:/opt/rocm/include
                        export LIBRARY_PATH=${LIBRARY_PATH}:/opt/rocm/lib
                        export LD_LIBRARY_PATH=${LD_LIBRARY_PATH}:/opt/rocm/lib

                        export FI_PROVIDER=tcp

                        cd unit_test
                        ./run_tests.py --xml ../report_unit.xml
                        cd ..

                        cd test
                        ./run_tests.py --ref n --xml ../report_test.xml
                        cd ..
                        '''
=======

agent none
triggers { pollSCM 'H/10 * * * *' }
stages {
    //======================================================================
    stage('Parallel Build') {
        matrix {
            axes {
                axis {
                    name 'host'
                    values 'caffeine', 'lips'
                }
            } // axes
            stages {
                stage('Build') {
                    agent { node "${host}.icl.utk.edu" }

                    //----------------------------------------------------------
                    steps {
                        sh '''
#!/bin/sh +x
date
hostname && pwd
export top=`pwd`

date
git submodule update --init

# Suppress trace output of commands executed with `run`. Useful for Spack.
run() {
    { set +x; } 2> /dev/null;
    $@;
    set -x
}

# Suppress trace output of `print` commands. https://superuser.com/a/1141026
# aliasing `echo` causes issues with spack_setup, so use `print` instead.
echo_and_restore() {
    builtin echo "$*"
    case "$save_flags" in
        (*x*)  set -x
    esac
}
alias print='{ save_flags="$-"; set +x; } 2> /dev/null; echo_and_restore'

date
run source /home/jenkins/spack_setup
run sload gcc@7.3.0
run spack compiler find
run sload intel-mkl

print "========================================"
date
cat > make.inc << END
CXX  = mpicxx
FC   = mpif90
blas = mkl
END

print "========================================"
# Run CUDA, OpenMPI tests on lips.
if [ "${host}" = "lips" ]; then
    run sload openmpi%gcc@7.3.0
    export OMPI_CXX=${CXX}

    echo "CXXFLAGS  = -Werror" >> make.inc
    echo "mkl_blacs = openmpi" >> make.inc
    echo "cuda_arch = kepler"  >> make.inc
    echo "gpu_backend = cuda"  >> make.inc

    # Load CUDA. LD_LIBRARY_PATH set by Spack.
    run sload cuda@10.2.89
    export CPATH=${CPATH}:${CUDA_HOME}/include
    export LIBRARY_PATH=${LIBRARY_PATH}:${CUDA_HOME}/lib64
fi

# Run HIP, Intel MPI tests on caffeine.
if [ "${host}" = "caffeine" ]; then
    sload intel-mpi
    export FI_PROVIDER=tcp

    #echo "CXXFLAGS  = -Werror"  >> make.inc  # HIP headers have many errors; ignore.
    echo "mkl_blacs = intelmpi" >> make.inc
    echo "gpu_backend = hip"    >> make.inc

    # Load ROCm/HIP.
    export PATH=${PATH}:/opt/rocm/bin
    export CPATH=${CPATH}:/opt/rocm/include
    export LIBRARY_PATH=${LIBRARY_PATH}:/opt/rocm/lib:/opt/rocm/lib64
    export LD_LIBRARY_PATH=${LD_LIBRARY_PATH}:/opt/rocm/lib:/opt/rocm/lib64

    # HIP headers have many errors; reduce noise.
    perl -pi -e 's/-pedantic//' GNUmakefile
fi

export color=no

print "========================================"
env

print "========================================"
date
make distclean

print "========================================"
make echo

print "========================================"
date
make -j8

print "========================================"
date
make -j8 install prefix=${top}/install
ls -R ${top}/install

print "========================================"
ldd test/tester

print "========================================"
date
export OMP_NUM_THREADS=8
cd ${top}/unit_test
./run_tests.py --xml ../report_unit.xml

print "========================================"
date
cd ${top}/test
./run_tests.py --quick --ref n --xml ${top}/report_test.xml

date
'''
>>>>>>> 9d4c5a70
                    } // steps

<<<<<<< HEAD
                //--------------------------------------------------------------
                stage('Test - Lips') {
                    agent { node 'lips.icl.utk.edu' }
                    steps {
                        sh '''
                        #!/bin/sh +x
                        echo "SLATE Testing"
                        hostname && pwd

                        source /home/jenkins/spack_setup
                        sload gcc@7.3.0
                        spack compiler find
                        sload cuda@10.2.89
                        sload intel-mkl
                        sload openmpi%gcc@7.3.0

                        cd unit_test
                        ./run_tests.py --xml ../report_unit.xml
                        cd ..

                        cd test
                        ./run_tests.py --ref n --xml ../report.xml
                        cd ..
                        '''
                    } // steps
=======
                    //----------------------------------------------------------
>>>>>>> 9d4c5a70
                    post {
                        failure {
                            mail to: 'slate-dev@icl.utk.edu',
                                subject: "${currentBuild.fullDisplayName} >> ${STAGE_NAME} >> ${host} failed",
                                body: "See more at ${env.BUILD_URL}"
                        }
                        always {
                            junit '*.xml'
                        }
                    } // post

                } // stage(Build)
            } // stages
        } // matrix
    } // stage(Parallel Build)
} // stages

} // pipeline<|MERGE_RESOLUTION|>--- conflicted
+++ resolved
@@ -1,157 +1,4 @@
 pipeline {
-<<<<<<< HEAD
-    agent none
-    triggers { pollSCM 'H/10 * * * *' }
-    stages {
-        //======================================================================
-        stage('Parallel Build') {
-            parallel {
-                //--------------------------------------------------------------
-                stage('Build - Caffeine (gcc 7.3, HIP, MKL, Intel MPI)') {
-                    agent { node 'caffeine.icl.utk.edu' }
-                    steps {
-                        sh '''
-                        #!/bin/sh +x
-                        echo "SLATE Building"
-                        hostname && pwd
-
-                        git submodule update --init
-
-                        source /home/jenkins/spack_setup
-                        sload gcc@7.3.0
-                        spack compiler find
-                        sload intel-mkl
-                        sload intel-mpi
-
-                        # load ROCm/HIP
-                        export PATH=${PATH}:/opt/rocm/bin
-                        export CPATH=${CPATH}:/opt/rocm/include
-                        export LIBRARY_PATH=${LIBRARY_PATH}:/opt/rocm/lib
-                        export LD_LIBRARY_PATH=${LD_LIBRARY_PATH}:/opt/rocm/lib
-
-                        export color=no
-
-                        #========================================
-                        cat > make.inc << END
-                        CXX       = mpicxx
-                        FC        = mpif90
-                        # CXXFLAGS  = -Werror  # HIP headers have many errors.
-                        blas      = mkl
-                        cuda      = 0
-                        # openmp=1 by default
-END
-
-                        # HIP headers have many errors; reduce noise.
-                        perl -pi -e 's/-pedantic//' GNUmakefile
-
-                        echo "========================================"
-                        make distclean
-                        echo "========================================"
-                        make echo
-                        echo "========================================"
-                        make -j4
-                        echo "========================================"
-                        ldd test/tester
-                        '''
-                    } // steps
-                    post {
-                        failure {
-                            mail to: 'slate-dev@icl.utk.edu',
-                                subject: "${currentBuild.fullDisplayName} Caffeine build failed",
-                                body: "See more at ${env.BUILD_URL}"
-                        }
-                    } // post
-                } // stage(Build - Caffeine)
-
-                //--------------------------------------------------------------
-                stage('Build - Lips (gcc 7.3, CUDA, MKL, Open MPI)') {
-                    agent { node 'lips.icl.utk.edu' }
-                    steps {
-                        sh '''
-                        #!/bin/sh +x
-                        echo "SLATE Building"
-                        hostname && pwd
-
-                        git submodule update --init
-
-                        source /home/jenkins/spack_setup
-                        sload gcc@7.3.0
-                        spack compiler find
-                        sload cuda@10.2.89
-                        sload intel-mkl
-                        sload openmpi%gcc@7.3.0
-
-                        export color=no
-                        export OMPI_CXX=${CXX}
-
-                        #========================================
-                        cat > make.inc << END
-                        CXX       = mpicxx
-                        FC        = mpif90
-                        CXXFLAGS  = -Werror
-                        blas      = mkl
-                        mkl_blacs = openmpi
-                        cuda_arch = kepler
-                        hip       = 0
-                        # openmp=1 by default
-END
-
-                        echo "========================================"
-                        make distclean
-                        echo "========================================"
-                        make echo
-                        echo "========================================"
-                        make -j4
-                        echo "========================================"
-                        ldd test/tester
-                        '''
-                    } // steps
-                    post {
-                        failure {
-                            mail to: 'slate-dev@icl.utk.edu',
-                                subject: "${currentBuild.fullDisplayName} Lips build failed",
-                                body: "See more at ${env.BUILD_URL}"
-                        }
-                    } // post
-                } // stage(Build - Lips)
-            } // parallel
-        } // stage(Parallel Build)
-
-        //======================================================================
-        stage('Parallel Test') {
-            parallel {
-                //--------------------------------------------------------------
-                stage('Test - Caffeine') {
-                    agent { node 'caffeine.icl.utk.edu' }
-                    steps {
-                        sh '''
-                        #!/bin/sh +x
-                        echo "SLATE Testing"
-                        hostname && pwd
-
-                        source /home/jenkins/spack_setup
-                        sload gcc@7.3.0
-                        spack compiler find
-                        sload intel-mkl
-                        sload intel-mpi
-
-                        # load ROCm/HIP
-                        export PATH=${PATH}:/opt/rocm/bin
-                        export CPATH=${CPATH}:/opt/rocm/include
-                        export LIBRARY_PATH=${LIBRARY_PATH}:/opt/rocm/lib
-                        export LD_LIBRARY_PATH=${LD_LIBRARY_PATH}:/opt/rocm/lib
-
-                        export FI_PROVIDER=tcp
-
-                        cd unit_test
-                        ./run_tests.py --xml ../report_unit.xml
-                        cd ..
-
-                        cd test
-                        ./run_tests.py --ref n --xml ../report_test.xml
-                        cd ..
-                        '''
-=======
 
 agent none
 triggers { pollSCM 'H/10 * * * *' }
@@ -284,38 +131,9 @@
 
 date
 '''
->>>>>>> 9d4c5a70
                     } // steps
 
-<<<<<<< HEAD
-                //--------------------------------------------------------------
-                stage('Test - Lips') {
-                    agent { node 'lips.icl.utk.edu' }
-                    steps {
-                        sh '''
-                        #!/bin/sh +x
-                        echo "SLATE Testing"
-                        hostname && pwd
-
-                        source /home/jenkins/spack_setup
-                        sload gcc@7.3.0
-                        spack compiler find
-                        sload cuda@10.2.89
-                        sload intel-mkl
-                        sload openmpi%gcc@7.3.0
-
-                        cd unit_test
-                        ./run_tests.py --xml ../report_unit.xml
-                        cd ..
-
-                        cd test
-                        ./run_tests.py --ref n --xml ../report.xml
-                        cd ..
-                        '''
-                    } // steps
-=======
                     //----------------------------------------------------------
->>>>>>> 9d4c5a70
                     post {
                         failure {
                             mail to: 'slate-dev@icl.utk.edu',
