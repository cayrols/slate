//------------------------------------------------------------------------------
// Copyright (c) 2017, University of Tennessee
// All rights reserved.
//
// Redistribution and use in source and binary forms, with or without
// modification, are permitted provided that the following conditions are met:
//     * Redistributions of source code must retain the above copyright
//       notice, this list of conditions and the following disclaimer.
//     * Redistributions in binary form must reproduce the above copyright
//       notice, this list of conditions and the following disclaimer in the
//       documentation and/or other materials provided with the distribution.
//     * Neither the name of the University of Tennessee nor the
//       names of its contributors may be used to endorse or promote products
//       derived from this software without specific prior written permission.
//
// THIS SOFTWARE IS PROVIDED BY THE COPYRIGHT HOLDERS AND CONTRIBUTORS "AS IS"
// AND ANY EXPRESS OR IMPLIED WARRANTIES, INCLUDING, BUT NOT LIMITED TO, THE
// IMPLIED WARRANTIES OF MERCHANTABILITY AND FITNESS FOR A PARTICULAR PURPOSE
// ARE DISCLAIMED. IN NO EVENT SHALL UNIVERSITY OF TENNESSEE BE LIABLE FOR ANY
// DIRECT, INDIRECT, INCIDENTAL, SPECIAL, EXEMPLARY, OR CONSEQUENTIAL DAMAGES
// (INCLUDING, BUT NOT LIMITED TO, PROCUREMENT OF SUBSTITUTE GOODS OR SERVICES;
// LOSS OF USE, DATA, OR PROFITS; OR BUSINESS INTERRUPTION) HOWEVER CAUSED AND
// ON ANY THEORY OF LIABILITY, WHETHER IN CONTRACT, STRICT LIABILITY, OR TORT
// (INCLUDING NEGLIGENCE OR OTHERWISE) ARISING IN ANY WAY OUT OF THE USE OF THIS
// SOFTWARE, EVEN IF ADVISED OF THE POSSIBILITY OF SUCH DAMAGE.
//------------------------------------------------------------------------------
// This research was supported by the Exascale Computing Project (17-SC-20-SC),
// a collaborative effort of two U.S. Department of Energy organizations (Office
// of Science and the National Nuclear Security Administration) responsible for
// the planning and preparation of a capable exascale ecosystem, including
// software, applications, hardware, advanced system engineering and early
// testbed platforms, in support of the nation's exascale computing imperative.
//------------------------------------------------------------------------------
// Need assistance with the SLATE software? Join the "SLATE User" Google group
// by going to https://groups.google.com/a/icl.utk.edu/forum/#!forum/slate-user
// and clicking "Apply to join group". Upon acceptance, email your questions and
// comments to <slate-user@icl.utk.edu>.
//------------------------------------------------------------------------------

///-----------------------------------------------------------------------------
/// \file
///
#ifndef SLATE_TYPES_HH
#define SLATE_TYPES_HH

#ifdef SLATE_WITH_MPI
    #include <mpi.h>
#else
    #include "slate_NoMpi.hh"
#endif

#include <blas.hh>

namespace slate {

typedef blas::Op Op;
typedef blas::Uplo Uplo;
typedef blas::Diag Diag;
typedef blas::Side Side;

///-----------------------------------------------------------------------------
/// \class
/// \brief
///
enum class Target {Host, HostTask, HostNest, HostBatch, Devices};

namespace internal {
template <Target> class TargetType {};
} // namespace internal

///-----------------------------------------------------------------------------
<<<<<<< HEAD
/// traits gives mpi_type based on actual scalar_t.
//  constants are initialized in slate_types.cc
template< typename scalar_t >
class traits {};

template<>
class traits< float > {
public:
    static MPI_Datatype mpi_type; // = MPI_FLOAT
};

template<>
class traits< double > {
public:
    static MPI_Datatype mpi_type; // = MPI_DOUBLE
};

template<>
class traits< std::complex<float> > {
public:
    static MPI_Datatype mpi_type; // = MPI_C_COMPLEX
};

template<>
class traits< std::complex<double> > {
public:
    static MPI_Datatype mpi_type; // = MPI_C_DOUBLE_COMPLEX
=======
/// \class
/// \brief
///
enum class Option {
    Lookahead,
    BlockSize,
    Tolerance
};

///-----------------------------------------------------------------------------
/// \class
/// \brief
///
class Value
{
public:
    Value() {}
    Value(int64_t i) : i_(i) {}
    Value(double d) : d_(d) {}

    union {
        int64_t i_;
        double d_;
    };
>>>>>>> d32f3ea1
};

} // namespace slate

#endif // SLATE_TYPES_HH<|MERGE_RESOLUTION|>--- conflicted
+++ resolved
@@ -69,7 +69,33 @@
 } // namespace internal
 
 ///-----------------------------------------------------------------------------
-<<<<<<< HEAD
+/// \class
+/// \brief
+///
+enum class Option {
+    Lookahead,
+    BlockSize,
+    Tolerance
+};
+
+///-----------------------------------------------------------------------------
+/// \class
+/// \brief
+///
+class Value
+{
+public:
+    Value() {}
+    Value(int64_t i) : i_(i) {}
+    Value(double d) : d_(d) {}
+
+    union {
+        int64_t i_;
+        double d_;
+    };
+};
+
+///-----------------------------------------------------------------------------
 /// traits gives mpi_type based on actual scalar_t.
 //  constants are initialized in slate_types.cc
 template< typename scalar_t >
@@ -97,32 +123,6 @@
 class traits< std::complex<double> > {
 public:
     static MPI_Datatype mpi_type; // = MPI_C_DOUBLE_COMPLEX
-=======
-/// \class
-/// \brief
-///
-enum class Option {
-    Lookahead,
-    BlockSize,
-    Tolerance
-};
-
-///-----------------------------------------------------------------------------
-/// \class
-/// \brief
-///
-class Value
-{
-public:
-    Value() {}
-    Value(int64_t i) : i_(i) {}
-    Value(double d) : d_(d) {}
-
-    union {
-        int64_t i_;
-        double d_;
-    };
->>>>>>> d32f3ea1
 };
 
 } // namespace slate
